buildscript {
	dependencies {
		classpath 'org.asciidoctor:asciidoctorj-pdf:1.5.0-alpha.16'
		classpath 'io.spring.asciidoctor:spring-asciidoctor-extensions:0.1.3.RELEASE'
	}
}

plugins {
	id 'io.spring.dependency-management' version '1.0.8.RELEASE' apply false
	id 'org.jetbrains.kotlin.jvm' version '1.3.50' apply false
	id 'org.jetbrains.dokka' version '0.9.18' apply false
	id 'org.asciidoctor.convert' version '1.5.8'
	id 'io.spring.nohttp' version '0.0.3.RELEASE'
	id 'de.undercouch.download' version '4.0.0'
	id 'com.gradle.build-scan' version '2.4.2'
	id "com.jfrog.artifactory" version '4.9.8' apply false
	id "io.freefair.aspectj" version "4.0.0" apply false
	id "com.github.ben-manes.versions" version "0.24.0"
}

if (System.getenv('GRADLE_ENTERPRISE_URL')) {
	apply from: "$rootDir/gradle/build-scan-user-data.gradle"
	buildScan {
		captureTaskInputFiles = true
		obfuscation {
			ipAddresses { addresses -> addresses.collect { address -> '0.0.0.0'} }
		}
		publishAlways()
		server = System.getenv('GRADLE_ENTERPRISE_URL')
	}
}

<<<<<<< HEAD
ext {
	moduleProjects = subprojects.findAll { it.name.startsWith("spring-") }
	javaProjects = subprojects - project(":framework-bom")
=======
	aspectjVersion       = "1.9.4"
	freemarkerVersion    = "2.3.28"
	groovyVersion        = "2.5.7"
	hsqldbVersion        = "2.4.1"
	jackson2Version      = "2.9.9"
	jettyVersion         = "9.4.20.v20190813"
	junit5Version        = "5.3.2"
	kotlinVersion        = "1.2.71"
	log4jVersion         = "2.11.2"
	nettyVersion         = "4.1.39.Final"
	reactorVersion       = "Californium-SR12"
	rxjavaVersion        = "1.3.8"
	rxjavaAdapterVersion = "1.2.1"
	rxjava2Version       = "2.2.10"
	slf4jVersion         = "1.7.26"	  // spring-jcl + consistent 3rd party deps
	tiles3Version        = "3.0.8"
	tomcatVersion        = "9.0.26"
	undertowVersion      = "2.0.26.Final"

	gradleScriptDir = "${rootProject.projectDir}/gradle"
>>>>>>> b1ed0511
	withoutJclOverSlf4j = {
		exclude group: "org.slf4j", name: "jcl-over-slf4j"
	}
}

configure(allprojects) { project ->
	apply plugin: "io.spring.dependency-management"

	dependencyManagement {
		imports {
			mavenBom "com.fasterxml.jackson:jackson-bom:2.9.9"
			mavenBom "io.netty:netty-bom:4.1.39.Final"
			mavenBom "io.projectreactor:reactor-bom:Dysprosium-RELEASE"
			mavenBom "org.eclipse.jetty:jetty-bom:9.4.20.v20190813"
			mavenBom "org.jetbrains.kotlin:kotlin-bom:1.3.50"
			mavenBom "org.jetbrains.kotlinx:kotlinx-coroutines-bom:1.3.1"
			mavenBom "org.junit:junit-bom:5.5.2"
		}
		dependencies {
			dependencySet(group: 'org.apache.logging.log4j', version: '2.12.1') {
				entry 'log4j-api'
				entry 'log4j-core'
				entry 'log4j-slf4j-impl'
				entry 'log4j-jul'
			}
			dependency "org.slf4j:slf4j-api:1.7.26"

			dependency "com.google.code.findbugs:jsr305:3.0.2"

			dependencySet(group: 'org.aspectj', version: '1.9.4') {
				entry 'aspectjrt'
				entry 'aspectjtools'
				entry 'aspectjweaver'
			}
			dependencySet(group: 'org.codehaus.groovy', version: '2.5.7') {
				entry 'groovy'
				entry 'groovy-jsr223'
				entry 'groovy-templates'
				entry 'groovy-test'
				entry 'groovy-xml'
			}

			dependency "io.reactivex:rxjava:1.3.8"
			dependency "io.reactivex:rxjava-reactive-streams:1.2.1"
			dependency "io.reactivex.rxjava2:rxjava:2.2.12"
			dependencySet(group: 'io.rsocket', version: '1.0.0-RC3') {
				entry 'rsocket-core'
				entry 'rsocket-transport-netty'
			}

			dependency "com.caucho:hessian:4.0.62"
			dependency "com.fasterxml:aalto-xml:1.2.1"
			dependency("com.fasterxml.woodstox:woodstox-core:5.2.0") {
				exclude group: "stax", name: "stax-api"
			}
			dependency "com.google.code.gson:gson:2.8.5"
			dependency "com.google.protobuf:protobuf-java-util:3.9.0"
			dependency "com.googlecode.protobuf-java-format:protobuf-java-format:1.4"
			dependency("com.thoughtworks.xstream:xstream:1.4.11.1") {
				exclude group: "xpp3", name: "xpp3_min"
				exclude group: "xmlpull", name: "xmlpull"
			}
			dependency "org.apache.johnzon:johnzon-jsonb:1.1.12"
			dependency("org.codehaus.jettison:jettison:1.3.8") {
				exclude group: "stax", name: "stax-api"
			}
			dependencySet(group: 'org.jibx', version: '1.3.1') {
				entry 'jibx-bind'
				entry 'jibx-run'
			}
			dependency "org.ogce:xpp3:1.1.6"
			dependency "org.yaml:snakeyaml:1.24"

			dependency "com.h2database:h2:1.4.199"
			dependency "com.github.ben-manes.caffeine:caffeine:2.8.0"
			dependency "com.github.librepdf:openpdf:1.2.21"
			dependency "com.rometools:rome:1.12.1"
			dependency "commons-io:commons-io:2.5"
			dependency "io.vavr:vavr:0.10.0"
			dependency "net.sf.jopt-simple:jopt-simple:5.0.4"
			dependencySet(group: 'org.apache.activemq', version: '5.8.0') {
				entry 'activemq-broker'
				entry('activemq-kahadb-store') {
					exclude group: "org.springframework", name: "spring-context"
				}
				entry 'activemq-stomp'
			}
			dependency "org.apache.bcel:bcel:6.0"
			dependency "org.apache.commons:commons-pool2:2.6.0"
			dependencySet(group: 'org.apache.derby', version: '10.14.2.0') {
				entry 'derby'
				entry 'derbyclient'
			}
			dependency "org.apache.poi:poi-ooxml:4.1.0"
			dependency "org.beanshell:bsh:2.0b5"
			dependency "org.freemarker:freemarker:2.3.28"
			dependency "org.hsqldb:hsqldb:2.5.0"
			dependency "org.quartz-scheduler:quartz:2.3.1"
			dependency "org.codehaus.fabric3.api:commonj:1.1.0"
			dependency "net.sf.ehcache:ehcache:2.10.6"
			dependency "org.ehcache:jcache:1.0.1"
			dependency "org.ehcache:ehcache:3.4.0"
			dependency "org.hibernate:hibernate-core:5.4.4.Final"
			dependency "org.hibernate:hibernate-validator:6.0.17.Final"
			dependency "org.webjars:webjars-locator-core:0.37"
			dependency "org.webjars:underscorejs:1.8.3"

			dependencySet(group: 'org.apache.tomcat', version: '9.0.24') {
				entry 'tomcat-util'
				entry('tomcat-websocket') {
					exclude group: "org.apache.tomcat", name: "tomcat-websocket-api"
					exclude group: "org.apache.tomcat", name: "tomcat-servlet-api"
				}
			}
			dependencySet(group: 'org.apache.tomcat.embed', version: '9.0.22') {
				entry 'tomcat-embed-core'
				entry 'tomcat-embed-websocket'
			}
			dependencySet(group: 'io.undertow', version: '2.0.26.Final') {
				entry 'undertow-core'
				entry('undertow-websockets-jsr') {
					exclude group: "org.jboss.spec.javax.websocket", name: "jboss-websocket-api_1.1_spec"
				}
				entry('undertow-servlet') {
					exclude group: "org.jboss.spec.javax.servlet", name: "jboss-servlet-api_3.1_spec"
					exclude group: "org.jboss.spec.javax.annotation", name: "jboss-annotations-api_1.2_spec"
				}
			}

			dependencySet(group: 'com.squareup.okhttp3', version: '3.14.2') {
				entry 'okhttp'
				entry 'mockwebserver'
			}
			dependency("org.apache.httpcomponents:httpclient:4.5.9") {
				exclude group: "commons-logging", name: "commons-logging"
			}
			dependency("org.apache.httpcomponents:httpasyncclient:4.1.4") {
				exclude group: "commons-logging", name: "commons-logging"
			}
			dependency "org.eclipse.jetty:jetty-reactive-httpclient:1.0.3"

			dependency "org.jruby:jruby:9.2.7.0"
			dependency "org.python:jython-standalone:2.7.1"
			dependency "org.mozilla:rhino:1.7.10"

			dependency "commons-fileupload:commons-fileupload:1.4"
			dependency "org.synchronoss.cloud:nio-multipart-parser:1.1.0"

			dependency("dom4j:dom4j:1.6.1") {
				exclude group: "xml-apis", name: "xml-apis"
			}
			dependency("jaxen:jaxen:1.1.1") {
				exclude group: "xml-apis", name: "xml-apis"
				exclude group: "xom", name: "xom"
				exclude group: "xerces", name: "xercesImpl"
			}

			dependency("junit:junit:4.12") {
				exclude group: "org.hamcrest", name: "hamcrest-core"
			}
			dependency("de.bechte.junit:junit-hierarchicalcontextrunner:4.12.1") {
				exclude group: "junit", name: "junit"
			}
			dependency "org.testng:testng:6.14.3"
			dependency "org.hamcrest:hamcrest:2.1"
			dependency "org.awaitility:awaitility:3.1.3"
			dependency "org.assertj:assertj-core:3.13.2"
			dependencySet(group: 'org.xmlunit', version: '2.6.2') {
				entry 'xmlunit-assertj'
				entry('xmlunit-matchers') {
					exclude group: "org.hamcrest", name: "hamcrest-core"
				}
			}
			dependencySet(group: 'org.mockito', version: '3.0.0') {
				entry('mockito-core') {
					exclude group: "org.hamcrest", name: "hamcrest-core"
				}
				entry 'mockito-junit-jupiter'
			}
			dependency "io.mockk:mockk:1.9.3"

			dependency("net.sourceforge.htmlunit:htmlunit:2.35.0") {
				exclude group: "commons-logging", name: "commons-logging"
			}
			dependency("org.seleniumhq.selenium:htmlunit-driver:2.35.1") {
				exclude group: "commons-logging", name: "commons-logging"
			}
			dependency("org.seleniumhq.selenium:selenium-java:3.141.59") {
				exclude group: "commons-logging", name: "commons-logging"
				exclude group: "io.netty", name: "netty"
			}
			dependency "org.skyscreamer:jsonassert:1.5.0"
			dependency "com.jayway.jsonpath:json-path:2.4.0"

			dependencySet(group: 'org.apache.tiles', version: '3.0.8') {
				entry 'tiles-api'
				entry('tiles-core', withoutJclOverSlf4j)
				entry('tiles-servlet', withoutJclOverSlf4j)
				entry('tiles-jsp', withoutJclOverSlf4j)
				entry('tiles-el', withoutJclOverSlf4j)
				entry('tiles-extras') {
					exclude group: "org.springframework", name: "spring-web"
					exclude group: "org.slf4j", name: "jcl-over-slf4j"
				}
			}
			dependency("org.apache.taglibs:taglibs-standard-jstlel:1.2.5") {
				exclude group: "org.apache.taglibs", name: "taglibs-standard-spec"
			}

			dependency "com.ibm.websphere:uow:6.0.2.17"
			dependency "com.jamonapi:jamon:2.81"
			dependency "joda-time:joda-time:2.10.3"
			dependency "org.eclipse.persistence:org.eclipse.persistence.jpa:2.7.4"
			dependency "org.javamoney:moneta:1.3"

			dependency "com.sun.activation:javax.activation:1.2.0"
			dependency "com.sun.mail:javax.mail:1.6.2"
			dependencySet(group: 'com.sun.xml.bind', version: '2.3.0.1') {
				entry 'jaxb-core'
				entry 'jaxb-impl'
				entry 'jaxb-xjc'
			}

			dependency "javax.activation:javax.activation-api:1.2.0"
			dependency "javax.annotation:javax.annotation-api:1.3.2"
			dependency "javax.cache:cache-api:1.1.0"
			dependency "javax.ejb:javax.ejb-api:3.2"
			dependency "javax.el:javax.el-api:3.0.1-b04"
			dependency "javax.enterprise.concurrent:javax.enterprise.concurrent-api:1.0"
			dependency "javax.faces:javax.faces-api:2.2"
			dependency "javax.inject:javax.inject:1"
			dependency "javax.inject:javax.inject-tck:1"
			dependency "javax.interceptor:javax.interceptor-api:1.2.2"
			dependency "javax.jms:javax.jms-api:2.0.1"
			dependency "javax.json:javax.json-api:1.1.4"
			dependency "javax.json.bind:javax.json.bind-api:1.0"
			dependency "javax.mail:javax.mail-api:1.6.2"
			dependency "javax.money:money-api:1.0.3"
			dependency "javax.resource:javax.resource-api:1.7.1"
			dependency "javax.servlet:javax.servlet-api:4.0.1"
			dependency "javax.servlet.jsp:javax.servlet.jsp-api:2.3.2-b02"
			dependency "javax.servlet.jsp.jstl:javax.servlet.jsp.jstl-api:1.2.1"
			dependency "javax.transaction:javax.transaction-api:1.3"
			dependency "javax.validation:validation-api:2.0.1.Final"
			dependency "javax.websocket:javax.websocket-api:1.1"
			dependency "javax.xml.bind:jaxb-api:2.3.1"
			dependency "javax.xml.ws:jaxws-api:2.3.1"

			dependency "org.eclipse.persistence:javax.persistence:2.2.0"

			// Substitute for "javax.management:jmxremote_optional:1.0.1_04" which
			// is not available on Maven Central
			dependency "org.glassfish.external:opendmk_jmxremote_optional_jar:1.0-b01-ea"
			dependency "org.glassfish:javax.el:3.0.1-b08"
			dependency "org.glassfish.main:javax.jws:4.0-b33"
			dependency "org.glassfish.tyrus:tyrus-container-servlet:1.13.1"
		}
		generatedPomCustomization {
			enabled = false
		}
		resolutionStrategy {
			cacheChangingModulesFor 0, "seconds"
		}
		repositories {
			mavenCentral()
			maven { url "https://repo.spring.io/libs-spring-framework-build" }
			maven { url "https://repo.spring.io/milestone" } // for RSocket
		}
	}
	configurations.all {
		resolutionStrategy {
			cacheChangingModulesFor 0, "seconds"
			cacheDynamicVersionsFor 0, "seconds"
		}
	}
}

configure([rootProject] + javaProjects) { project ->
	group = "org.springframework"

	apply plugin: "java"
	apply plugin: "checkstyle"
	apply plugin: 'org.springframework.build.compile'
	apply from: "${rootDir}/gradle/ide.gradle"

	pluginManager.withPlugin("kotlin") {
		apply plugin: "org.jetbrains.dokka"
		compileKotlin {
			kotlinOptions {
				jvmTarget = "1.8"
				freeCompilerArgs = ["-Xjsr305=strict"]
				allWarningsAsErrors = true
			}
		}
		compileTestKotlin {
			kotlinOptions {
				jvmTarget = "1.8"
				freeCompilerArgs = ["-Xjsr305=strict"]
			}
		}
	}

	test {
		useJUnitPlatform()
		include(["**/*Tests.class", "**/*Test.class"])
		systemProperty("java.awt.headless", "true")
		systemProperty("testGroups", project.properties.get("testGroups"))
		systemProperty("io.netty.leakDetection.level", "paranoid")
	}

	checkstyle {
		toolVersion = "8.24"
		configDir = rootProject.file("src/checkstyle")
	}

	dependencies {
		testCompile("org.junit.jupiter:junit-jupiter-api")
		testCompile("org.junit.jupiter:junit-jupiter-params")
		testCompile("org.mockito:mockito-core")
		testCompile("org.mockito:mockito-junit-jupiter")
		testCompile("io.mockk:mockk")
		testCompile("org.assertj:assertj-core")
		// Pull in the latest JUnit 5 Launcher API to ensure proper support in IDEs.
		testRuntime("org.junit.platform:junit-platform-launcher")
		testRuntime("org.junit.jupiter:junit-jupiter-engine")
		testRuntime("org.apache.logging.log4j:log4j-core")
		testRuntime("org.apache.logging.log4j:log4j-slf4j-impl")
		testRuntime("org.apache.logging.log4j:log4j-jul")
		// JSR-305 only used for non-required meta-annotations
		compileOnly("com.google.code.findbugs:jsr305")
		testCompileOnly("com.google.code.findbugs:jsr305")
		checkstyle("io.spring.javaformat:spring-javaformat-checkstyle:0.0.15")
	}

	ext.javadocLinks = [
			"https://docs.oracle.com/javase/8/docs/api/",
			"https://docs.oracle.com/javaee/7/api/",
			"https://docs.oracle.com/cd/E13222_01/wls/docs90/javadocs/",  // CommonJ
			"https://www.ibm.com/support/knowledgecenter/SS7JFU_8.5.5/com.ibm.websphere.javadoc.doc/web/apidocs/",
			"https://glassfish.java.net/nonav/docs/v3/api/",
			"https://docs.jboss.org/jbossas/javadoc/4.0.5/connector/",
			"https://docs.jboss.org/jbossas/javadoc/7.1.2.Final/",
			"https://tiles.apache.org/tiles-request/apidocs/",
			"https://tiles.apache.org/framework/apidocs/",
			"https://www.eclipse.org/aspectj/doc/released/aspectj5rt-api/",
			"https://www.ehcache.org/apidocs/2.10.4",
			"https://www.quartz-scheduler.org/api/2.3.0/",
			"https://fasterxml.github.io/jackson-core/javadoc/2.9/",
			"https://fasterxml.github.io/jackson-databind/javadoc/2.9/",
			"https://fasterxml.github.io/jackson-dataformat-xml/javadoc/2.9/",
			"https://hc.apache.org/httpcomponents-client-ga/httpclient/apidocs/",
			"https://junit.org/junit4/javadoc/4.12/",
			"https://junit.org/junit5/docs/5.5.2/api/"
	] as String[]
}

configure(moduleProjects) { project ->
	apply from: "${rootDir}/gradle/spring-module.gradle"
}

configure(rootProject) {
	description = "Spring Framework"

	apply plugin: "groovy"
	apply plugin: "kotlin"
	apply plugin: "io.spring.nohttp"
	apply plugin: 'org.springframework.build.api-diff'
	apply from: "${rootDir}/gradle/publications.gradle"
	apply from: "${rootDir}/gradle/docs.gradle"

	nohttp {
		source.exclude "**/test-output/**"
		whitelistFile = project.file("src/nohttp/whitelist.lines")
		def projectDirURI = project.projectDir.toURI()
		allprojects.forEach { p ->
			def outURI = p.file("out").toURI()
			def pattern = projectDirURI.relativize(outURI).path + "**"
			source.exclude pattern
		}
	}

	dependencies {
		asciidoctor("io.spring.asciidoctor:spring-asciidoctor-extensions:0.1.3.RELEASE")
	}

	publishing {
		publications {
			mavenJava(MavenPublication) {
				artifact docsZip
				artifact schemaZip
				artifact distZip
			}
		}
	}
}<|MERGE_RESOLUTION|>--- conflicted
+++ resolved
@@ -30,32 +30,9 @@
 	}
 }
 
-<<<<<<< HEAD
 ext {
 	moduleProjects = subprojects.findAll { it.name.startsWith("spring-") }
 	javaProjects = subprojects - project(":framework-bom")
-=======
-	aspectjVersion       = "1.9.4"
-	freemarkerVersion    = "2.3.28"
-	groovyVersion        = "2.5.7"
-	hsqldbVersion        = "2.4.1"
-	jackson2Version      = "2.9.9"
-	jettyVersion         = "9.4.20.v20190813"
-	junit5Version        = "5.3.2"
-	kotlinVersion        = "1.2.71"
-	log4jVersion         = "2.11.2"
-	nettyVersion         = "4.1.39.Final"
-	reactorVersion       = "Californium-SR12"
-	rxjavaVersion        = "1.3.8"
-	rxjavaAdapterVersion = "1.2.1"
-	rxjava2Version       = "2.2.10"
-	slf4jVersion         = "1.7.26"	  // spring-jcl + consistent 3rd party deps
-	tiles3Version        = "3.0.8"
-	tomcatVersion        = "9.0.26"
-	undertowVersion      = "2.0.26.Final"
-
-	gradleScriptDir = "${rootProject.projectDir}/gradle"
->>>>>>> b1ed0511
 	withoutJclOverSlf4j = {
 		exclude group: "org.slf4j", name: "jcl-over-slf4j"
 	}
@@ -163,14 +140,14 @@
 			dependency "org.webjars:webjars-locator-core:0.37"
 			dependency "org.webjars:underscorejs:1.8.3"
 
-			dependencySet(group: 'org.apache.tomcat', version: '9.0.24') {
+			dependencySet(group: 'org.apache.tomcat', version: '9.0.26') {
 				entry 'tomcat-util'
 				entry('tomcat-websocket') {
 					exclude group: "org.apache.tomcat", name: "tomcat-websocket-api"
 					exclude group: "org.apache.tomcat", name: "tomcat-servlet-api"
 				}
 			}
-			dependencySet(group: 'org.apache.tomcat.embed', version: '9.0.22') {
+			dependencySet(group: 'org.apache.tomcat.embed', version: '9.0.26') {
 				entry 'tomcat-embed-core'
 				entry 'tomcat-embed-websocket'
 			}
